--- conflicted
+++ resolved
@@ -2,7 +2,7 @@
 pragma solidity ^0.8.10;
 
 import { SnarkCommon } from "./crypto/SnarkCommon.sol";
-import { Owned } from "./utils/Owned.sol";
+import { Ownable } from "@openzeppelin/contracts/access/Ownable.sol";
 
 /*
  * Stores verifying keys for the circuits.
@@ -20,17 +20,13 @@
     mapping (uint256 => VerifyingKey) internal subsidyVks; 
     mapping (uint256 => bool) internal subsidyVkSet; 
 
-<<<<<<< HEAD
     constructor(address _owner) Owned(_owner) {
 
     }
 
-    //TODO: event for setVerifyingKeys
-=======
     event ProcessVkSet(uint256 _sig);
     event TallyVkSet(uint256 _sig);
     event SubsidyVkSet(uint256 _sig);
->>>>>>> d18d8228
 
     function isProcessVkSet(uint256 _sig) public view returns (bool) {
         return processVkSet[_sig];
