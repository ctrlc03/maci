// @flow

const crypto = require('crypto')
const { bigInt } = require('snarkjs')
const createBlakeHash = require('blake-hash')
const { babyJub, eddsa, mimc7 } = require('circomlib')

const hash = (x: BigInt, k: BigInt): BigInt => {
  return mimc7.hash(x, k)
}

const multiHash = (arr: Array<BigInt>): BigInt => {
  return mimc7.multiHash(arr, BigInt(0))
}

const randomPrivateKey = (): BigInt => {
<<<<<<< HEAD
  const SNARK_FIELD_SIZE = BigInt('21888242871839275222246405745257275088548364400416034343698204186575808495617')

  const min = ((BigInt(2) ** BigInt(256)) - SNARK_FIELD_SIZE) % SNARK_FIELD_SIZE

  let rand: BigInt

  while (true) {
    rand = BigInt('0x' + crypto.randomBytes(32).toString('hex'))

    if (rand >= min) {
      break
    }

  }

  return rand % SNARK_FIELD_SIZE
=======
  return BigInt('0x' + crypto.randomBytes(32).toString('hex')) % babyJub.subOrder
>>>>>>> 418cd6eb
}

const privateToPublicKey = (sk: BigInt): [BigInt, BigInt] => {
  return eddsa.prv2pub(bigInt2Buffer(sk))
}

const bigInt2Buffer = (i: BigInt): Buffer => {
  return Buffer.from(i.toString())
}

const ecdh = (priv: BigInt, pub: Tuple<BigInt>): BigInt => {
  const privBuff = bigInt2Buffer(priv)

  // Prepare private key xformation
  // (similar to how eddsa.prv2pub prepares
  // the private key)
  const h1 = createBlakeHash('blake512').update(privBuff).digest()
  const sBuff = eddsa.pruneBuffer(h1.slice(0, 32))
  const s = bigInt.leBuff2int(sBuff).shr(3)

  return babyJub.mulPointEscalar(
    pub,
    s
  )[0]
}

const encrypt = (
  msg: Array<BigInt>,
  priv: BigInt,
  pub: Tuple<BigInt>
): Array<BigInt> => {
  // Encrypts a message
  const sharedKey = ecdh(priv, pub)
  const iv = multiHash(msg, BigInt(0))
  return [
    iv, ...msg.map((e: BigInt, i: Number): BigInt => {
      return e + hash(sharedKey, iv + BigInt(i))
    })
  ]
}

const decrypt = (
  msg: Array<BigInt>,
  priv: BigInt,
  pub: Tuple<BigInt>
): Array<BigInt> => {
  // Decrypts
  const sharedKey = ecdh(priv, pub)
  const iv = msg[0]
  return msg.slice(1).map((e: BigInt, i: Number): BigInt => {
    return e - hash(sharedKey, iv + BigInt(i))
  })
}

const signAndEncrypt = (
  msg: Array<BigInt>,
  privSign: BigInt, // Private key to sign message
  privEcdh: BigInt, // Private key of ecdh
  pubEcdh: Tuple<BigInt> // Public key of ecdh
): Array<BigInt> => {
  // Get message hash
  const msgHash = multiHash(msg)

  // Sign message
  const signature = eddsa.signMiMC(
    privSign.toString(),
    msgHash
  )

  // Insert signature into message
  const msgWithSignature = [
    ...msg,
    signature.R8[0],
    signature.R8[1],
    signature.S
  ]

  // Encrypt message
  return encrypt(
    msgWithSignature,
    privEcdh,
    pubEcdh
  )
}

const decryptAndVerify = (
  encryptedMsg: Array<BigInt>,
  pubSign: Array<BigInt>, // Public key of signer
  privEcdh: Array<BigInt>,
  pubEcdh: Array<BigInt>
): Bool => {
  // Decrypt message
  const decryptedMsg = decrypt(
    encryptedMsg,
    privEcdh,
    pubEcdh
  )

  // Get original message (without the signatures)
  const originalMsg = decryptedMsg.slice(0, -3)
  const originalMsgHash = multiHash(originalMsg)

  // Validate signature
  const signature = {
    R8: [
      decryptedMsg.slice(-3)[0],
      decryptedMsg.slice(-3)[1]
    ],
    S: decryptedMsg.slice(-3)[2]
  }

  return eddsa.verifyMiMC(
    originalMsgHash,
    signature,
    pubSign
  )
}

module.exports = {
  randomPrivateKey,
  privateToPublicKey,
  ecdh,
  encrypt,
  decrypt,
  signAndEncrypt,
  decryptAndVerify,
  hash,
  multiHash
}<|MERGE_RESOLUTION|>--- conflicted
+++ resolved
@@ -14,7 +14,6 @@
 }
 
 const randomPrivateKey = (): BigInt => {
-<<<<<<< HEAD
   const SNARK_FIELD_SIZE = BigInt('21888242871839275222246405745257275088548364400416034343698204186575808495617')
 
   const min = ((BigInt(2) ** BigInt(256)) - SNARK_FIELD_SIZE) % SNARK_FIELD_SIZE
@@ -31,9 +30,6 @@
   }
 
   return rand % SNARK_FIELD_SIZE
-=======
-  return BigInt('0x' + crypto.randomBytes(32).toString('hex')) % babyJub.subOrder
->>>>>>> 418cd6eb
 }
 
 const privateToPublicKey = (sk: BigInt): [BigInt, BigInt] => {
