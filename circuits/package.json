{
    "name": "maci-circuits",
    "version": "1.0.0",
    "description": "",
    "main": "build/index.js",
    "scripts": {
        "watch": "tsc --watch",
        "build": "tsc",
        "buildBatchUpdateStateTreeSnark": "./scripts/buildBatchUpdateStateTreeSnark.sh",
        "buildQuadVoteTallySnark": "./scripts/buildQuadVoteTallySnark.sh",
        "test": "jest",
<<<<<<< HEAD
        "test-minor": "jest --force-exit Hasher.test.ts IncrementalMerkleTree.test.ts VerifySignature.test.ts Ecdh.test.ts PublicKey.test.ts Decrypt.test.ts CalculateTotal.test.ts ResultCommitmentVerifier.test.ts VoteLeaf.test.ts",
=======
        "test-minor": "jest --force-exit Hasher.test.ts VerifySignature.test.ts Ecdh.test.ts PublicKey.test.ts Decrypt.test.ts CalculateTotal.test.ts ResultCommitmentVerifier.test.ts QuinSelector.test.ts QuinGeneratePathIndices.test.ts Splicer.test.ts",
>>>>>>> 0a2ef58b
        "test-major": "jest --force-exit QuadVoteTally.test.ts UpdateStateTree.test.ts",
        "test-hasher": "jest Hasher.test.ts",
        "test-hasher-debug": "node --inspect-brk ./node_modules/.bin/jest Hasher.test.ts",
        "test-mt": "jest IncrementalMerkleTree.test.ts",
        "test-mt-debug": "node --inspect-brk ./node_modules/.bin/jest IncrementalMerkleTree.test.ts",
        "test-quin-mt": "NODE_OPTIONS=--max-old-space-size=4096 jest IncrementalQuinTree.test.ts",
        "test-quin-mt-debug": "NODE_OPTIONS=--max-old-space-size=4096 node --inspect-brk ./node_modules/.bin/jest IncrementalQuinTree.test.ts",
        "test-quadVoteTally": "NODE_OPTIONS=--max-old-space-size=4096 jest QuadVoteTally.test.ts",
        "test-quadVoteTally-debug": "NODE_OPTIONS=--max-old-space-size=4096 node --inspect-brk ./node_modules/.bin/jest QuadVoteTally.test.ts",
        "test-verifySignature": "jest VerifySignature.test.ts",
        "test-verifySignature-debug": "node --inspect-brk ./node_modules/.bin/jest VerifySignature.test.ts",
<<<<<<< HEAD
        "test-voteLeaf": "jest VoteLeaf.test.ts",
        "test-voteLeaf-debug": "node --inspect-brk ./node_modules/.bin/jest VoteLeaf.test.ts",
=======
        "test-splicer": "jest Splicer.test.ts",
        "test-splicer-debug": "node --inspect-brk ./node_modules/.bin/jest Splicer.test.ts",
        "test-quinSelector": "jest QuinSelector.test.ts",
        "test-quinSelector-debug": "node --inspect-brk ./node_modules/.bin/jest QuinSelector.test.ts",
>>>>>>> 0a2ef58b
        "test-ecdh": "jest Ecdh.test.ts",
        "test-ecdh-debug": "node --inspect-brk ./node_modules/.bin/jest Ecdh.test.ts",
        "test-publicKey": "jest PublicKey.test.ts",
        "test-publicKey-debug": "node --inspect-brk ./node_modules/.bin/jest PublicKey.test.ts",
        "test-decrypt": "jest Decrypt.test.ts",
        "test-decrypt-debug": "node --inspect-brk ./node_modules/.bin/jest Decrypt.test.ts",
        "test-calculateTotal": "jest CalculateTotal.test.ts",
        "test-calculateTotal-debug": "node --inspect-brk ./node_modules/.bin/jest CalculateTotal.test.ts",
        "test-resultCommitmentVerifier": "jest ResultCommitmentVerifier.test.ts",
        "test-resultCommitmentVerifier-debug": "node --inspect-brk ./node_modules/.bin/jest ResultCommitmentVerifier.test.ts",
        "test-updateStateTree": "NODE_OPTIONS=--max-old-space-size=4096 jest ts/__tests__/UpdateStateTree.test.ts",
        "test-updateStateTree-debug": "NODE_OPTIONS=--max-old-space-size=4096 node --inspect-brk ./node_modules/.bin/jest ts/__tests__/UpdateStateTree.test.ts",
        "test-batchUpdateStateTree": "NODE_OPTIONS=--max-old-space-size=4096 jest BatchUpdateStateTree.test.ts",
        "test-batchUpdateStateTree-debug": "NODE_OPTIONS=--max-old-space-size=4096 node --inspect-brk ./node_modules/.bin/jest BatchUpdateStateTree.test.ts"
    },
    "dependencies": {},
    "devDependencies": {
        "@types/jest": "^24.0.25",
        "@types/node": "^13.1.2",
        "argparse": "^1.0.10",
        "circom": "0.0.34",
        "circomlib": "git+https://github.com/kobigurk/circomlib.git#4284dc1ef984a204db08864f5da530c97f9376ef",
        "jest": "^24.9.0",
        "libsemaphore": "^1.0.5",
        "maci-config": "1.0.0",
        "maci-core": "1.0.0",
        "maci-crypto": "1.0.0",
        "maci-domainobjs": "1.0.0",
        "shelljs": "^0.8.3",
        "snarkjs": "https://github.com/weijiekoh/snarkjs.git#52e0ceba0256bc9bf94cbc9500139dfc37018f91",
        "ts-jest": "^24.2.0",
        "typescript": "^3.8.3",
        "websnark": "0.0.5"
    }
}<|MERGE_RESOLUTION|>--- conflicted
+++ resolved
@@ -9,11 +9,7 @@
         "buildBatchUpdateStateTreeSnark": "./scripts/buildBatchUpdateStateTreeSnark.sh",
         "buildQuadVoteTallySnark": "./scripts/buildQuadVoteTallySnark.sh",
         "test": "jest",
-<<<<<<< HEAD
-        "test-minor": "jest --force-exit Hasher.test.ts IncrementalMerkleTree.test.ts VerifySignature.test.ts Ecdh.test.ts PublicKey.test.ts Decrypt.test.ts CalculateTotal.test.ts ResultCommitmentVerifier.test.ts VoteLeaf.test.ts",
-=======
-        "test-minor": "jest --force-exit Hasher.test.ts VerifySignature.test.ts Ecdh.test.ts PublicKey.test.ts Decrypt.test.ts CalculateTotal.test.ts ResultCommitmentVerifier.test.ts QuinSelector.test.ts QuinGeneratePathIndices.test.ts Splicer.test.ts",
->>>>>>> 0a2ef58b
+        "test-minor": "jest --force-exit Hasher.test.ts VerifySignature.test.ts Ecdh.test.ts PublicKey.test.ts Decrypt.test.ts CalculateTotal.test.ts ResultCommitmentVerifier.test.ts QuinSelector.test.ts QuinGeneratePathIndices.test.ts Splicer.test.ts VoteLeaf.test.ts",
         "test-major": "jest --force-exit QuadVoteTally.test.ts UpdateStateTree.test.ts",
         "test-hasher": "jest Hasher.test.ts",
         "test-hasher-debug": "node --inspect-brk ./node_modules/.bin/jest Hasher.test.ts",
@@ -25,15 +21,12 @@
         "test-quadVoteTally-debug": "NODE_OPTIONS=--max-old-space-size=4096 node --inspect-brk ./node_modules/.bin/jest QuadVoteTally.test.ts",
         "test-verifySignature": "jest VerifySignature.test.ts",
         "test-verifySignature-debug": "node --inspect-brk ./node_modules/.bin/jest VerifySignature.test.ts",
-<<<<<<< HEAD
         "test-voteLeaf": "jest VoteLeaf.test.ts",
         "test-voteLeaf-debug": "node --inspect-brk ./node_modules/.bin/jest VoteLeaf.test.ts",
-=======
         "test-splicer": "jest Splicer.test.ts",
         "test-splicer-debug": "node --inspect-brk ./node_modules/.bin/jest Splicer.test.ts",
         "test-quinSelector": "jest QuinSelector.test.ts",
         "test-quinSelector-debug": "node --inspect-brk ./node_modules/.bin/jest QuinSelector.test.ts",
->>>>>>> 0a2ef58b
         "test-ecdh": "jest Ecdh.test.ts",
         "test-ecdh-debug": "node --inspect-brk ./node_modules/.bin/jest Ecdh.test.ts",
         "test-publicKey": "jest PublicKey.test.ts",
