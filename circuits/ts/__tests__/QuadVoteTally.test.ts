import { config } from 'maci-config'
import { 
    genTallyResultCommitment,
    MaciState,
} from 'maci-core'

import {
    genRandomSalt,
    bigInt,
    stringifyBigInts,
} from 'maci-crypto'

import {
    Keypair,
    Command,
    VoteLeaf,
} from 'maci-domainobjs'

import {
    compileAndLoadCircuit,
} from '../'

const stateTreeDepth = config.maci.merkleTrees.stateTreeDepth
const messageTreeDepth = config.maci.merkleTrees.messageTreeDepth
const voteOptionTreeDepth = config.maci.merkleTrees.voteOptionTreeDepth
const initialVoiceCreditBalance = config.maci.initialVoiceCreditBalance
const voteOptionsMaxIndex = config.maci.voteOptionsMaxLeafIndex
const quadVoteTallyBatchSize = config.maci.quadVoteTallyBatchSize

const randomRange = (min: number, max: number) => {
  return bigInt(Math.floor(Math.random() * (max - min) + min))
}


const coordinator = new Keypair()

describe('Quadratic vote tallying circuit', () => {
    let circuit
    const maciState = new MaciState(
        coordinator,
        stateTreeDepth,
        messageTreeDepth,
        voteOptionTreeDepth,
        voteOptionsMaxIndex,
    )

    beforeAll(async () => {
        circuit = await compileAndLoadCircuit('test/quadVoteTally_test.circom')
    })

    it('should correctly tally results for 1 user with 1 message in 1 batch', async () => {

        const startIndex = bigInt(0)

        const user = new Keypair()
        // Sign up the user
        maciState.signUp(user.pubKey, initialVoiceCreditBalance)

        // Publish and process a message
        const voteOptionIndex = randomRange(0, voteOptionsMaxIndex)
        const vote = new VoteLeaf(bigInt(9), bigInt(0))
        const command = new Command(
            bigInt(1),
            user.pubKey,
            voteOptionIndex,
            vote,
            bigInt(1),
            genRandomSalt(),
        )

        const signature = command.sign(user.privKey)
        const sharedKey = Keypair.genEcdhSharedKey(user.privKey, coordinator.pubKey)
        const message = command.encrypt(signature, sharedKey)

        // Publish a message
        maciState.publishMessage(message, user.pubKey)

        // Process the message
        maciState.processMessage(0)

        const currentResults = maciState.computeCumulativeVoteTally(startIndex, quadVoteTallyBatchSize)

        // Ensure that the current results are all 0 since this is the first
        // batch
        for (let i = 0; i < currentResults.length; i++) {
            expect(currentResults[i].pack().toString()).toEqual(bigInt(0).toString())
        }

        // Calculate the vote tally for a batch of state leaves
        const tally = maciState.computeBatchVoteTally(startIndex, quadVoteTallyBatchSize)

<<<<<<< HEAD
        expect(tally.length.toString()).toEqual((2 ** voteOptionTreeDepth).toString())
        expect(tally[voteOptionIndex].pack().toString()).toEqual(vote.pack().toString())
=======
        expect(tally.length.toString()).toEqual((5 ** voteOptionTreeDepth).toString())
        expect(tally[voteOptionIndex].toString()).toEqual(voteWeight.toString())
>>>>>>> 0a2ef58b

        const currentResultsSalt = bigInt(0)
        const newResultsSalt = genRandomSalt()

        // Generate circuit inputs
        const circuitInputs 
            = maciState.genQuadVoteTallyCircuitInputs(
                startIndex,
                quadVoteTallyBatchSize,
                currentResultsSalt,
                newResultsSalt,
            )

        expect(circuitInputs.stateLeaves.length).toEqual(quadVoteTallyBatchSize)

        const witness = circuit.calculateWitness(stringifyBigInts(circuitInputs))
        expect(circuit.checkWitness(witness)).toBeTruthy()
        const result = witness[circuit.getSignalIdx('main.newResultsCommitment')]
        const expectedCommitment = genTallyResultCommitment(tally, newResultsSalt, voteOptionTreeDepth)

        expect(result.toString()).toEqual(expectedCommitment.toString())
    })
})<|MERGE_RESOLUTION|>--- conflicted
+++ resolved
@@ -89,13 +89,8 @@
         // Calculate the vote tally for a batch of state leaves
         const tally = maciState.computeBatchVoteTally(startIndex, quadVoteTallyBatchSize)
 
-<<<<<<< HEAD
-        expect(tally.length.toString()).toEqual((2 ** voteOptionTreeDepth).toString())
+        expect(tally.length.toString()).toEqual((5 ** voteOptionTreeDepth).toString())
         expect(tally[voteOptionIndex].pack().toString()).toEqual(vote.pack().toString())
-=======
-        expect(tally.length.toString()).toEqual((5 ** voteOptionTreeDepth).toString())
-        expect(tally[voteOptionIndex].toString()).toEqual(voteWeight.toString())
->>>>>>> 0a2ef58b
 
         const currentResultsSalt = bigInt(0)
         const newResultsSalt = genRandomSalt()
