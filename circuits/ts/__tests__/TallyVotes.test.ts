jest.setTimeout(1200000)
import {
    genWitness,
} from './utils'

import {
    MaciState,
    STATE_TREE_DEPTH,
} from 'maci-core'

import {
    Keypair,
    Command,
    Message,
    VerifyingKey,
    VoteLeaf
} from 'maci-domainobjs'

import {
    hash5,
    G1Point,
    G2Point,
    IncrementalQuinTree,
} from 'maci-crypto'

const voiceCreditBalance = BigInt(100)

const duration = 30
const maxValues = {
    maxUsers: 25,
    maxMessages: 25,
    maxVoteOptions: 25,
}

const treeDepths = {
    intStateTreeDepth: 1,
    messageTreeDepth: 2,
    messageTreeSubDepth: 1,
    voteOptionTreeDepth: 2,
}

const messageBatchSize = 5

const testProcessVk = new VerifyingKey(
    new G1Point(BigInt(0), BigInt(1)),
    new G2Point([BigInt(0), BigInt(0)], [BigInt(1), BigInt(1)]),
    new G2Point([BigInt(3), BigInt(0)], [BigInt(1), BigInt(1)]),
    new G2Point([BigInt(4), BigInt(0)], [BigInt(1), BigInt(1)]),
    [
        new G1Point(BigInt(5), BigInt(1)),
        new G1Point(BigInt(6), BigInt(1)),
    ],
)

const testTallyVk = new VerifyingKey(
    new G1Point(BigInt(2), BigInt(3)),
    new G2Point([BigInt(3), BigInt(0)], [BigInt(3), BigInt(1)]),
    new G2Point([BigInt(4), BigInt(0)], [BigInt(3), BigInt(1)]),
    new G2Point([BigInt(5), BigInt(0)], [BigInt(4), BigInt(1)]),
    [
        new G1Point(BigInt(6), BigInt(1)),
        new G1Point(BigInt(7), BigInt(1)),
    ],
)

const coordinatorKeypair = new Keypair()
const circuit = 'tallyVotes_test'

describe('TallyVotes circuit', () => {
    describe('1 user, 2 messages', () => {
        const maciState = new MaciState()
        const voteLeaf = new VoteLeaf(BigInt(9), BigInt(0))
        const voteOptionIndex = BigInt(0)
        let stateIndex
        let pollId
        let poll
        const messages: Message[] = []
        const commands: Command[] = []
        let messageTree

        beforeAll(async () => {
            // Sign up and publish
            const userKeypair = new Keypair()
            stateIndex = maciState.signUp(
                userKeypair.pubKey,
                voiceCreditBalance,
                BigInt(Math.floor(Date.now() / 1000)),
            )

            maciState.stateAq.mergeSubRoots(0)
            maciState.stateAq.merge(STATE_TREE_DEPTH)

            pollId = maciState.deployPoll(
                duration,
                BigInt(Math.floor(Date.now() / 1000) + duration),
                maxValues,
                treeDepths,
                messageBatchSize,
                coordinatorKeypair,
                testProcessVk,
                testTallyVk,
            )

            poll = maciState.polls[pollId]

            messageTree = new IncrementalQuinTree(
                treeDepths.messageTreeDepth,
                poll.messageAq.zeroValue,
                5,
                hash5,
            )

            // First command (valid)
            const command = new Command(
                stateIndex,
                userKeypair.pubKey,
                voteOptionIndex, // voteOptionIndex,
                voteLeaf.pack(), // vote weight
                BigInt(1), // nonce
                BigInt(pollId),
            )

            const signature = command.sign(userKeypair.privKey)

            const ecdhKeypair = new Keypair()
            const sharedKey = Keypair.genEcdhSharedKey(
                ecdhKeypair.privKey,
                coordinatorKeypair.pubKey,
            )
            const message = command.encrypt(signature, sharedKey)
            messages.push(message)
            commands.push(command)
            messageTree.insert(message.hash(ecdhKeypair.pubKey))

            poll.publishMessage(message, ecdhKeypair.pubKey)

            poll.messageAq.mergeSubRoots(0)
            poll.messageAq.merge(treeDepths.messageTreeDepth)

            expect(messageTree.root.toString())
                .toEqual(
                    poll.messageAq.getRoot(
                        treeDepths.messageTreeDepth,
                    ).toString()
                )
            // Process messages
            poll.processMessages()
        })

        it('should produce the correct result commitments', async () => {
            const generatedInputs = poll.tallyVotes()
            const newResults = poll.results

            expect(newResults[Number(voteOptionIndex)][0]).toEqual(BigInt(voteLeaf.pos))
            expect(newResults[Number(voteOptionIndex)][1]).toEqual(BigInt(voteLeaf.neg))

            const witness = await genWitness(circuit, generatedInputs)
            expect(witness.length > 0).toBeTruthy()

            // TODO: test for the correct newTallyCommitment 
        })
    })

    const NUM_BATCHES = 4
    const x = messageBatchSize * NUM_BATCHES

    describe(`${x} users, ${x} messages`, () => {
        it('should produce the correct state root and ballot root', async () => {
            const maciState = new MaciState()
            const userKeypairs: Keypair[] = []
            const stateIndices: BigInt[] = []
            for (let i = 0; i < x; i ++) {
                const k = new Keypair()
                const stateIndex = maciState.signUp(
                    k.pubKey,
                    voiceCreditBalance,
                    BigInt(Math.floor(Date.now() / 1000) + duration),
                )

                stateIndices.push(stateIndex)
                userKeypairs.push(k)
            }

            maciState.stateAq.mergeSubRoots(0)
            maciState.stateAq.merge(STATE_TREE_DEPTH)

            const pollId = maciState.deployPoll(
                duration,
                BigInt(Math.floor(Date.now() / 1000) + duration),
                maxValues,
                treeDepths,
                messageBatchSize,
                coordinatorKeypair,
                testProcessVk,
                testTallyVk,
            )

            const poll = maciState.polls[pollId]

            const numMessages = messageBatchSize * NUM_BATCHES
            for (let i = 0; i < numMessages; i ++) {
                const randomVoteWeight = Math.floor(Math.random() * 9) + 1
                const randomVoteType = randomVoteWeight % 2
                const pos = randomVoteType == 1 ? 0 : randomVoteWeight
                const neg = randomVoteType == 1 ? randomVoteWeight : 0
                const msgVoteLeaf = new VoteLeaf(BigInt(pos), BigInt(neg))

                const command = new Command(
                    stateIndices[i],
                    userKeypairs[i].pubKey,
                    BigInt(0), //vote option index
                    msgVoteLeaf.pack(), // vote weight
                    BigInt(1), // nonce
                    BigInt(pollId),
                )

                const signature = command.sign(userKeypairs[i].privKey)

                const ecdhKeypair = new Keypair()
                const sharedKey = Keypair.genEcdhSharedKey(
                    ecdhKeypair.privKey,
                    coordinatorKeypair.pubKey,
                )
                const message = command.encrypt(signature, sharedKey)
                poll.publishMessage(message, ecdhKeypair.pubKey)
            }

            poll.messageAq.mergeSubRoots(0)
            poll.messageAq.merge(treeDepths.messageTreeDepth)

            for (let i = 0; i < NUM_BATCHES; i ++) {
                poll.processMessages()
            }

            for (let i = 0; i < NUM_BATCHES; i ++) {
                const generatedInputs = poll.tallyVotes()

<<<<<<< HEAD
=======
                // For the 0th batch, the circuit should ignore currentResults,
                // currentSpentVoiceCreditSubtotal, and
                // currentPerVOSpentVoiceCredits
                if (i === 0) {
                    generatedInputs.currentResults[0] = '123'
                    generatedInputs.currentSpentVoiceCreditSubtotal = '456'
                    generatedInputs.currentPerVOSpentVoiceCredits[0] = '789'
                }

>>>>>>> 4892ada0
                const witness = await genWitness(circuit, generatedInputs)
                expect(witness.length > 0).toBeTruthy()
            }
        })
    })
})<|MERGE_RESOLUTION|>--- conflicted
+++ resolved
@@ -235,8 +235,6 @@
             for (let i = 0; i < NUM_BATCHES; i ++) {
                 const generatedInputs = poll.tallyVotes()
 
-<<<<<<< HEAD
-=======
                 // For the 0th batch, the circuit should ignore currentResults,
                 // currentSpentVoiceCreditSubtotal, and
                 // currentPerVOSpentVoiceCredits
@@ -245,8 +243,6 @@
                     generatedInputs.currentSpentVoiceCreditSubtotal = '456'
                     generatedInputs.currentPerVOSpentVoiceCredits[0] = '789'
                 }
-
->>>>>>> 4892ada0
                 const witness = await genWitness(circuit, generatedInputs)
                 expect(witness.length > 0).toBeTruthy()
             }
