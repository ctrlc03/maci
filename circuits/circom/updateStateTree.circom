--- conflicted
+++ resolved
@@ -416,23 +416,6 @@
         new_state_tree.path_index[i] <== state_tree_path_index[i];
     }
 
-<<<<<<< HEAD
-=======
-/*
->>>>>>> b4a4d7d4
-    // Make sure selected_tree_hash exists in the tree	
-    component new_state_tree_valid = LeafExists(state_tree_depth);	
-    new_state_tree_valid.root <== new_state_tree.root;	
-    new_state_tree_valid.leaf <== new_state_tree_leaf.hash;	
-    for (var i = 0; i < state_tree_depth; i++) {	
-        new_state_tree_valid.path_elements[i][0] <== state_tree_path_elements[i][0];	
-        new_state_tree_valid.path_index[i] <== state_tree_path_index[i];	
-    }
-<<<<<<< HEAD
-=======
-    */
->>>>>>> b4a4d7d4
-
     // The output root is the original state tree root if message is invalid,
     // and the new state tree root if it is valid
     component selected_state_tree_root = Mux1();
