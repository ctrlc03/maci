import * as assert from 'assert'
import * as crypto from 'crypto'
import * as ethers from 'ethers'
import * as snarkjs from 'snarkjs'
<<<<<<< HEAD
import { babyJub, eddsa, mimcsponge, mimc7 } from 'circomlib'
=======
import * as argon2 from 'argon2'
import { babyJub, eddsa, mimcsponge, mimc7, poseidon } from 'circomlib'
>>>>>>> 42966113
import { IncrementalMerkleTree } from './IncrementalMerkleTree'
const stringifyBigInts: (obj: object) => object = snarkjs.stringifyBigInts
const unstringifyBigInts: (obj: object) => object = snarkjs.unstringifyBigInts

type SnarkBigInt = snarkjs.bigInt
type PrivKey = SnarkBigInt
type PubKey = SnarkBigInt[]
type EcdhSharedKey = SnarkBigInt
type Plaintext = SnarkBigInt[]

interface Keypair {
    privKey: PrivKey;
    pubKey: PubKey;
}

interface Ciphertext {
    // The initialisation vector
    iv: SnarkBigInt;

    // The encrypted data
    data: SnarkBigInt[];
}

// An EdDSA signature.
// TODO: document what R8 and S mean
interface Signature {
    R8: SnarkBigInt[];
    S: SnarkBigInt;
}

const bigInt = snarkjs.bigInt

const SNARK_FIELD_SIZE = snarkjs.bigInt(
    '21888242871839275222246405745257275088548364400416034343698204186575808495617'
)

const POSEIDON_SEED = 'poseidon'

// A nothing-up-my-sleeve zero value
// Should be equal to 5503045433092194285660061905880311622788666850989422096966288514930349325741
const NOTHING_UP_MY_SLEEVE =
    bigInt(ethers.utils.solidityKeccak256(['bytes'], [ethers.utils.toUtf8Bytes('Maci')])) % SNARK_FIELD_SIZE

/*
 * Convert a SnarkBigInt to a Buffer
 */
const bigInt2Buffer = (i: SnarkBigInt): Buffer => {
    return Buffer.from(i.toString(16))
}

/*
 * Convert a Buffer to a SnarkBigInt
 */
const buffer2BigInt = (b: Buffer): BigInt => {
    return snarkjs.bigInt('0x' + b.toString('hex'))
}

/* Poseidon parameters are generated from a script to meet the security requirements described in the papar.
 * Check circuits/README.md for detail.
 */
interface PoseidonParams {
    t: number;
    roundFull: number;
    roundPartial: number;
    seed: string;
}


const POSEIDON_T3_PARAMS: PoseidonParams = {
    t: 3,
    roundFull: 8,
    roundPartial: 49,
    seed: POSEIDON_SEED
}

const POSEIDON_T6_PARAMS: PoseidonParams = {
    t: 6,
    roundFull: 8,
    roundPartial: 50,
    seed: POSEIDON_SEED
}

const poseidonCreateHash = (param: PoseidonParams) => {
    return poseidon.createHash(param.t, param.roundFull, param.roundPartial, param.seed)
}

// Hash up to 2 elements
const poseidonT3 = poseidonCreateHash(POSEIDON_T3_PARAMS)

// Hash up to 5 elements
const poseidonT6 = poseidonCreateHash(POSEIDON_T6_PARAMS)


/*
 * A convenience function for to use mimcsponge to hash a Plaintext with
 * key 0 and require only 1 output
 */
const hash = (plaintext: Plaintext): SnarkBigInt => {

    return mimcsponge.multiHash(plaintext, 0, 1)
}

const hash5 = (elements: Plaintext): SnarkBigInt => {
    if (elements.length > 5) {
        throw new Error(`elements length should not greater than 11, got ${elements.length}`)
    }
    return poseidonT6(elements)
}

/*
 * A convenience function for to use Poseidon to hash a Plaintext with
 * no more than 11 elements
 */
const hash11 = (elements: Plaintext): SnarkBigInt => {
    const elementLength = elements.length
    if (elementLength > 11) {
        throw new TypeError(`elements length should not greater than 11, got ${elementLength}`)
    }
    const elementsPadded = elements.slice()
    if (elementLength < 11) {
        for (let i = elementLength; i < 11; i++) {
            elementsPadded.push(bigInt(0))
        }
    }
    return poseidonT3([
        poseidonT3([
            poseidonT6(elementsPadded.slice(0, 5)),
            poseidonT6(elementsPadded.slice(5, 10))
        ])
        , elementsPadded[10]
    ])
}

/*
 * A convenience function for to use poseidon to hash a single SnarkBigInt
 */
const hashOne = (preImage: SnarkBigInt): SnarkBigInt => {

    return poseidonT3([preImage, bigInt(0)])
}

/*
 * A convenience function for to use poseidon to hash two SnarkBigInts
 */
const hashLeftRight = (left: SnarkBigInt, right: SnarkBigInt): SnarkBigInt => {
    return poseidonT3([left, right])
}

/*
<<<<<<< HEAD
=======
 * Given a passphrase and a nonce, generate an expensive Argon2id hash of the
 * concatenation of the passphrase and the nonce.
 * @param p The passphrase
 * @param nonce The nonce
 * @return A Promise which will resolve to a Buffer representation of the hash
 *         of p + nonce.toString()
 */
const hashPassphrase = (p: string, nonce: number): Promise<Buffer> => {
    // We set the salt to a constant value so that argon2.hash() becomes
    // deterministic.

    const SALT = Buffer.from('27864203c107e4b8c39e80eca12b7637', 'hex')
    const options = {
        type: argon2.argon2id,
        timeCost: 30,
        memoryCost: 40960,
        raw: true,
        salt: SALT,
    }

    // @ts-ignore
    return argon2.hash(p + nonce.toString(), options)
}

/*
 * Given a passphrase, generate a BabyJub-compatible private key.
 * This function uses Argon2id to hash the passphrase and a nonce. If the hash
 * is not a valid BabyJub-compatible private key (i.e. it is greater than the
 * snark field size), it will increment the nonce and try again.
 * @param p The passphrase
 * @return A Promise which will resolve to a PrivKey
 */
const passphraseToPrivKey = async (p: string): Promise<PrivKey> => {
    let nonce = 0

    const min = (
        (snarkjs.bigInt(2).pow(snarkjs.bigInt(256))) - SNARK_FIELD_SIZE
    ) % SNARK_FIELD_SIZE

    let rand: SnarkBigInt

    // Increment the nonce until the hash of (p + nonce) is within range
    while (true) {
        const hash = await hashPassphrase(p, nonce)
        rand = snarkjs.bigInt('0x' + hash.toString('hex'))

        if (rand >= min) {
            break
        }

        nonce++
    }

    const privKey: PrivKey = rand % SNARK_FIELD_SIZE
    assert(privKey < SNARK_FIELD_SIZE)

    return privKey
}

/*
>>>>>>> 42966113
 * Returns a BabyJub-compatible random value. We create it by first generating
 * a random value (initially 256 bits large) modulo the snark field size as
 * described in EIP197. This results in a key size of roughly 253 bits and no
 * more than 254 bits. To prevent modulo bias, we then use this efficient
 * algorithm:
 * http://cvsweb.openbsd.org/cgi-bin/cvsweb/~checkout~/src/lib/libc/crypt/arc4random_uniform.c
 * @return A BabyJub-compatible random value.
 */
const genRandomBabyJubValue: SnarkBigInt = (
) => {

    // Check whether we are using the correct value for SNARK_FIELD_SIZE
    assert(SNARK_FIELD_SIZE.eq(snarkjs.bn128.r))

    // Prevent modulo bias
    const min = (
        (snarkjs.bigInt(2).pow(snarkjs.bigInt(256))) - SNARK_FIELD_SIZE
    ) % SNARK_FIELD_SIZE

    let rand: SnarkBigInt

    while (true) {
        rand = snarkjs.bigInt('0x' + crypto.randomBytes(32).toString('hex'))

        if (rand >= min) {
            break
        }
    }

    const privKey: PrivKey = rand % SNARK_FIELD_SIZE
    assert(privKey < SNARK_FIELD_SIZE)

    return privKey
}

/*
 * @return A BabyJub-compatible private key.
 */
const genPrivKey: PrivKey = () => {

    return genRandomBabyJubValue()
}

/*
 * @return A BabyJub-compatible salt.
 */
const genRandomSalt: PrivKey = () => {

    return genRandomBabyJubValue()
}

/*
 * An internal function which formats a random private key to be compatible
 * with the BabyJub curve. This is the format which should be passed into the
 * PublicKey and other circuits.
 */
const formatPrivKeyForBabyJub = (privKey: PrivKey) => {

    // TODO: clarify this explanation
    // https://tools.ietf.org/html/rfc8032
    // Because of the "buff[0] & 0xF8" part which makes sure you have a point
    // with order that 8 divides (^ pruneBuffer)
    // Every point in babyjubjub is of the form: aP + bH, where H has order 8
    // and P has a big large prime order
    // Guaranteeing that any low order points in babyjubjub get deleted
    const sBuff = eddsa.pruneBuffer(
        bigInt2Buffer(
            hashOne(privKey)
        ).slice(0, 32)
    )

    return snarkjs.bigInt.leBuff2int(sBuff).shr(3)
}

/*
 * Losslessly reduces the size of the representation of a public key
 * @param pubKey The public key to pack
 * @return A packed public key
 */
const packPubKey = (pubKey: PubKey): Buffer => {
    return babyJub.packPoint(pubKey)
}

/*
 * Restores the original PubKey from its packed representation
 * @param packed The value to unpack
 * @return The unpacked public key
 */
const unpackPubKey = (packed: Buffer): PubKey => {
    return babyJub.unpackPoint(packed)
}

/*
 * @param privKey A private key generated using genPrivKey()
 * @return A public key associated with the private key
 */
const genPubKey = (privKey: PrivKey): PubKey => {
    // Check whether privKey is a field element
    assert(privKey < SNARK_FIELD_SIZE)

    // TODO: check whether privKey is valid (i.e. that the prune buffer step
    // worked)

    const pubKey = babyJub.mulPointEscalar(
        babyJub.Base8,
        formatPrivKeyForBabyJub(privKey),
    )

    // TODO: assert that pubKey is valid
    // TODO: figure out how to check if pubKey is valid

    assert(pubKey.length === 2)
    assert(pubKey[0] < SNARK_FIELD_SIZE)
    assert(pubKey[1] < SNARK_FIELD_SIZE)

    return pubKey
}

const genKeypair = (): Keypair => {
    const privKey = genPrivKey()
    const pubKey = genPubKey(privKey)

    const Keypair: Keypair = { privKey, pubKey }

    return Keypair
}

/*
 * Generates an Elliptic-curve Diffie–Hellman shared key given a private key
 * and a public key.
 * @return The ECDH shared key.
 */
const genEcdhSharedKey = (
    privKey: PrivKey,
    pubKey: PubKey,
): EcdhSharedKey => {

    return babyJub.mulPointEscalar(pubKey, formatPrivKeyForBabyJub(privKey))[0]
}

/*
 * Encrypts a plaintext using a given key.
 * @return The ciphertext.
 */
const encrypt = (
    plaintext: Plaintext,
    sharedKey: EcdhSharedKey,
): Ciphertext => {

    // Generate the IV
    const iv = mimc7.multiHash(plaintext, bigInt(0))

    const ciphertext: Ciphertext = {
        iv,
        data: plaintext.map((e: SnarkBigInt, i: number): SnarkBigInt => {
            return e + mimc7.hash(
                sharedKey,
                iv + snarkjs.bigInt(i),
            )
        }),
    }

    // TODO: add asserts here
    return ciphertext
}

/*
 * Decrypts a ciphertext using a given key.
 * @return The plaintext.
 */
const decrypt = (
    ciphertext: Ciphertext,
    sharedKey: EcdhSharedKey,
): Plaintext => {

    const plaintext: Plaintext = ciphertext.data.map(
        (e: SnarkBigInt, i: number): SnarkBigInt => {
            return e - mimc7.hash(
                sharedKey,
                ciphertext.iv + snarkjs.bigInt(i),
            )
        }
    )

    return plaintext
}

/*
 * Generates a signature given a private key and plaintext.
 * @return The signature.
 */
const sign = (
    privKey: PrivKey,
    hashedData: SnarkBigInt,
): Signature => {

    // TODO: make these intermediate variables have more meaningful names
    const h1 = bigInt2Buffer(hashOne(privKey))

    // TODO: document these steps
    const sBuff = eddsa.pruneBuffer(h1.slice(0, 32))
    const s = snarkjs.bigInt.leBuff2int(sBuff)
    const A = babyJub.mulPointEscalar(babyJub.Base8, s.shr(3))
    const msgBuff = snarkjs.bigInt.leInt2Buff(hashedData, 32)
    const rBuff = bigInt2Buffer(
        hashOne(
            buffer2BigInt(Buffer.concat(
                [h1.slice(32, 64), msgBuff]
            ))
        )
    )

    let r = snarkjs.bigInt.leBuff2int(rBuff)
    r = r.mod(babyJub.subOrder)

    const R8 = babyJub.mulPointEscalar(babyJub.Base8, r)
    const hm = hash([R8[0], R8[1], A[0], A[1], hashedData])
    const S = r.add(hm.mul(s)).mod(babyJub.subOrder)

    const signature: Signature = { R8, S }

    return signature
}

/*
 * Checks whether the signature of the given plaintext was created using the
 * private key associated with the given public key.
 * @return True if the signature is valid, and false otherwise.
 */
const verifySignature = (
    hashedData: SnarkBigInt,
    signature: Signature,
    pubKey: PubKey,
): boolean => {

    return eddsa.verifyMiMCSponge(hashedData, signature, pubKey)
}

export {
    SnarkBigInt,
    genRandomSalt,
    genPrivKey,
    genPubKey,
    genKeypair,
    genEcdhSharedKey,
    encrypt,
    decrypt,
    sign,
    hashOne,
    PoseidonParams,
    POSEIDON_T3_PARAMS,
    POSEIDON_T6_PARAMS,
    hash5,
    hash11,
    hashLeftRight,
    verifySignature,
    PrivKey,
    PubKey,
    Keypair,
    EcdhSharedKey,
    Ciphertext,
    Plaintext,
    bigInt,
    stringifyBigInts,
    unstringifyBigInts,
    formatPrivKeyForBabyJub,
    IncrementalMerkleTree,
    NOTHING_UP_MY_SLEEVE,
    SNARK_FIELD_SIZE,
    bigInt2Buffer,
    packPubKey,
    unpackPubKey,
}<|MERGE_RESOLUTION|>--- conflicted
+++ resolved
@@ -2,12 +2,7 @@
 import * as crypto from 'crypto'
 import * as ethers from 'ethers'
 import * as snarkjs from 'snarkjs'
-<<<<<<< HEAD
-import { babyJub, eddsa, mimcsponge, mimc7 } from 'circomlib'
-=======
-import * as argon2 from 'argon2'
 import { babyJub, eddsa, mimcsponge, mimc7, poseidon } from 'circomlib'
->>>>>>> 42966113
 import { IncrementalMerkleTree } from './IncrementalMerkleTree'
 const stringifyBigInts: (obj: object) => object = snarkjs.stringifyBigInts
 const unstringifyBigInts: (obj: object) => object = snarkjs.unstringifyBigInts
@@ -157,69 +152,6 @@
 }
 
 /*
-<<<<<<< HEAD
-=======
- * Given a passphrase and a nonce, generate an expensive Argon2id hash of the
- * concatenation of the passphrase and the nonce.
- * @param p The passphrase
- * @param nonce The nonce
- * @return A Promise which will resolve to a Buffer representation of the hash
- *         of p + nonce.toString()
- */
-const hashPassphrase = (p: string, nonce: number): Promise<Buffer> => {
-    // We set the salt to a constant value so that argon2.hash() becomes
-    // deterministic.
-
-    const SALT = Buffer.from('27864203c107e4b8c39e80eca12b7637', 'hex')
-    const options = {
-        type: argon2.argon2id,
-        timeCost: 30,
-        memoryCost: 40960,
-        raw: true,
-        salt: SALT,
-    }
-
-    // @ts-ignore
-    return argon2.hash(p + nonce.toString(), options)
-}
-
-/*
- * Given a passphrase, generate a BabyJub-compatible private key.
- * This function uses Argon2id to hash the passphrase and a nonce. If the hash
- * is not a valid BabyJub-compatible private key (i.e. it is greater than the
- * snark field size), it will increment the nonce and try again.
- * @param p The passphrase
- * @return A Promise which will resolve to a PrivKey
- */
-const passphraseToPrivKey = async (p: string): Promise<PrivKey> => {
-    let nonce = 0
-
-    const min = (
-        (snarkjs.bigInt(2).pow(snarkjs.bigInt(256))) - SNARK_FIELD_SIZE
-    ) % SNARK_FIELD_SIZE
-
-    let rand: SnarkBigInt
-
-    // Increment the nonce until the hash of (p + nonce) is within range
-    while (true) {
-        const hash = await hashPassphrase(p, nonce)
-        rand = snarkjs.bigInt('0x' + hash.toString('hex'))
-
-        if (rand >= min) {
-            break
-        }
-
-        nonce++
-    }
-
-    const privKey: PrivKey = rand % SNARK_FIELD_SIZE
-    assert(privKey < SNARK_FIELD_SIZE)
-
-    return privKey
-}
-
-/*
->>>>>>> 42966113
  * Returns a BabyJub-compatible random value. We create it by first generating
  * a random value (initially 256 bits large) modulo the snark field size as
  * described in EIP197. This results in a key size of roughly 253 bits and no
